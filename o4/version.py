
# This file is generated, do not modify

import datetime

<<<<<<< HEAD
VERSION = (1, 5, 1)
VERSION_STR = '1.5.1'
PRODUCT = 'o4/version.py'

REQ_MD5 = '43a9b7190217ebf4434beeb068e7a833'
PY_MD5 = 'db46b6c5f702a0c22e1e9ab2037fbb60'

TIMESTAMP = datetime.datetime(2021, 3, 5, 10, 47, 33, 423918)
=======
VERSION = (1, 4, 1)
VERSION_STR = '1.4.1'
PRODUCT = 'o4/version.py'

REQ_MD5 = '43a9b7190217ebf4434beeb068e7a833'
PY_MD5 = '14ad9ddecbcbbc8b648617c1b5ca8183'

TIMESTAMP = datetime.datetime(2021, 3, 5, 10, 1, 27, 352798)
>>>>>>> 9a603c81
USER_NAME = 'Philip Bergen'
USER_EMAIL = 'pbergen@salesforce.com'<|MERGE_RESOLUTION|>--- conflicted
+++ resolved
@@ -3,24 +3,13 @@
 
 import datetime
 
-<<<<<<< HEAD
 VERSION = (1, 5, 1)
 VERSION_STR = '1.5.1'
-PRODUCT = 'o4/version.py'
-
-REQ_MD5 = '43a9b7190217ebf4434beeb068e7a833'
-PY_MD5 = 'db46b6c5f702a0c22e1e9ab2037fbb60'
-
-TIMESTAMP = datetime.datetime(2021, 3, 5, 10, 47, 33, 423918)
-=======
-VERSION = (1, 4, 1)
-VERSION_STR = '1.4.1'
 PRODUCT = 'o4/version.py'
 
 REQ_MD5 = '43a9b7190217ebf4434beeb068e7a833'
 PY_MD5 = '14ad9ddecbcbbc8b648617c1b5ca8183'
 
 TIMESTAMP = datetime.datetime(2021, 3, 5, 10, 1, 27, 352798)
->>>>>>> 9a603c81
 USER_NAME = 'Philip Bergen'
 USER_EMAIL = 'pbergen@salesforce.com'