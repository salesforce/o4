
# This file is generated, do not modify

import datetime

<<<<<<< HEAD
VERSION = (1, 2, 204)
VERSION_STR = '1.2.204'
PRODUCT = 'o4/version.py'

REQ_MD5 = '43a9b7190217ebf4434beeb068e7a833'
PY_MD5 = 'a733a862b357b7dac5470ab4f13f9f11'

TIMESTAMP = datetime.datetime(2020, 4, 22, 21, 29, 53, 694013)
=======
VERSION = (1, 2, 205)
VERSION_STR = '1.2.205'
PRODUCT = 'o4/version.py'

REQ_MD5 = '43a9b7190217ebf4434beeb068e7a833'
PY_MD5 = 'e0f9a7a10afa9594d4690d23aa3aa0de'

TIMESTAMP = datetime.datetime(2020, 3, 29, 17, 38, 52, 474769)
>>>>>>> 8f9ce67d
USER_NAME = 'Clarence'
USER_EMAIL = 'clarence.gardner@salesforce.com'<|MERGE_RESOLUTION|>--- conflicted
+++ resolved
@@ -3,24 +3,13 @@
 
 import datetime
 
-<<<<<<< HEAD
-VERSION = (1, 2, 204)
-VERSION_STR = '1.2.204'
+VERSION = (1, 2, 206)
+VERSION_STR = '1.2.206'
 PRODUCT = 'o4/version.py'
 
 REQ_MD5 = '43a9b7190217ebf4434beeb068e7a833'
-PY_MD5 = 'a733a862b357b7dac5470ab4f13f9f11'
+PY_MD5 = '7fdfa8c16c91cb86675cde3d3419d4bc'
 
-TIMESTAMP = datetime.datetime(2020, 4, 22, 21, 29, 53, 694013)
-=======
-VERSION = (1, 2, 205)
-VERSION_STR = '1.2.205'
-PRODUCT = 'o4/version.py'
-
-REQ_MD5 = '43a9b7190217ebf4434beeb068e7a833'
-PY_MD5 = 'e0f9a7a10afa9594d4690d23aa3aa0de'
-
-TIMESTAMP = datetime.datetime(2020, 3, 29, 17, 38, 52, 474769)
->>>>>>> 8f9ce67d
+TIMESTAMP = datetime.datetime(2020, 4, 22, 21, 35, 53, 63650)
 USER_NAME = 'Clarence'
 USER_EMAIL = 'clarence.gardner@salesforce.com'