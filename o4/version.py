--- conflicted
+++ resolved
@@ -3,18 +3,6 @@
 
 import datetime
 
-<<<<<<< HEAD
-VERSION = (1, 3, 5)
-VERSION_STR = '1.3.5'
-PRODUCT = 'o4/version.py'
-
-REQ_MD5 = '43a9b7190217ebf4434beeb068e7a833'
-PY_MD5 = '98ddae83824f59cf0dca20cbedefe81c'
-
-TIMESTAMP = datetime.datetime(2021, 3, 4, 17, 41, 33, 99350)
-USER_NAME = 'Clarence Gardner'
-USER_EMAIL = 'clarence.gardner@salesforce.com'
-=======
 VERSION = (1, 5, 1)
 VERSION_STR = '1.5.1'
 PRODUCT = 'o4/version.py'
@@ -24,5 +12,4 @@
 
 TIMESTAMP = datetime.datetime(2021, 3, 5, 10, 1, 27, 352798)
 USER_NAME = 'Philip Bergen'
-USER_EMAIL = 'pbergen@salesforce.com'
->>>>>>> fe11c99c
+USER_EMAIL = 'pbergen@salesforce.com'