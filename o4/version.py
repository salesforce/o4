
# This file is generated, do not modify

import datetime

<<<<<<< HEAD
VERSION = (1, 6, 7)
VERSION_STR = '1.6.7'
PRODUCT = 'o4/version.py'

REQ_MD5 = '43a9b7190217ebf4434beeb068e7a833'
PY_MD5 = '8f90a64f370cc6bdb9e68fcba64c2d30'

TIMESTAMP = datetime.datetime(2021, 3, 9, 10, 32, 9, 499487)
USER_NAME = 'Philip Bergen'
USER_EMAIL = 'pbergen@salesforce.com'
=======
VERSION = (1, 6, 0)
VERSION_STR = '1.6.0'
PRODUCT = 'o4/version.py'

REQ_MD5 = '43a9b7190217ebf4434beeb068e7a833'
PY_MD5 = 'ee0ea7d3b5645be4c1bcdfce74618eb8'

TIMESTAMP = datetime.datetime(2021, 3, 9, 15, 9, 1, 916319)
USER_NAME = 'Clarence Gardner'
USER_EMAIL = 'clarence.gardner@salesforce.com'
>>>>>>> be656e72
<|MERGE_RESOLUTION|>--- conflicted
+++ resolved
@@ -3,26 +3,13 @@
 
 import datetime
 
-<<<<<<< HEAD
-VERSION = (1, 6, 7)
-VERSION_STR = '1.6.7'
+VERSION = (1, 6, 10)
+VERSION_STR = '1.6.10'
 PRODUCT = 'o4/version.py'
 
 REQ_MD5 = '43a9b7190217ebf4434beeb068e7a833'
-PY_MD5 = '8f90a64f370cc6bdb9e68fcba64c2d30'
+PY_MD5 = 'b0b54f417b89c0af070e5e8d8a5e080b'
 
-TIMESTAMP = datetime.datetime(2021, 3, 9, 10, 32, 9, 499487)
+TIMESTAMP = datetime.datetime(2021, 3, 9, 10, 38, 24, 739515)
 USER_NAME = 'Philip Bergen'
-USER_EMAIL = 'pbergen@salesforce.com'
-=======
-VERSION = (1, 6, 0)
-VERSION_STR = '1.6.0'
-PRODUCT = 'o4/version.py'
-
-REQ_MD5 = '43a9b7190217ebf4434beeb068e7a833'
-PY_MD5 = 'ee0ea7d3b5645be4c1bcdfce74618eb8'
-
-TIMESTAMP = datetime.datetime(2021, 3, 9, 15, 9, 1, 916319)
-USER_NAME = 'Clarence Gardner'
-USER_EMAIL = 'clarence.gardner@salesforce.com'
->>>>>>> be656e72
+USER_EMAIL = 'pbergen@salesforce.com'