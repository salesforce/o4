--- conflicted
+++ resolved
@@ -960,21 +960,6 @@
             move_delete = ' --deleted '.join([''] + move_deletes)
             move_delete = f"| {o4bin} drop {move_delete}"
 
-<<<<<<< HEAD
-        cmd = (
-            f"{fstat} --keep {openf.name}{move_add}"
-            f"| {gatling_verbose} -- {o4bin} {pyforce} --no-rev -- resolve -am"
-            f"| {o4bin} {pyforce} sync"
-            f"| {gatling_verbose} -- {o4bin} {pyforce} --no-rev -- resolve -am"
-            f"{progress}"
-            f"{move_delete}"
-            f"| {o4bin} drop --existence"
-            # Why this revert? Doesn't that risk losing all local changes??
-            f"| {gatling_verbose} -- {o4bin} {pyforce} --no-rev -- revert"
-            f"{move_delete}"
-            f"| {o4bin} drop --existence"
-            f"| {o4bin} fail")
-=======
         cmd = (f"{fstat} --keep {openf.name}{move_add}"
                f"| {gatling_verbose} -- {o4bin} {pyforce} sync"
                f"| {gatling_verbose} -- {o4bin} {pyforce} --no-rev -- resolve -am"
@@ -985,7 +970,6 @@
                f"{move_delete}"
                f"| {o4bin} drop --existence"
                f"| {o4bin} fail")
->>>>>>> da859981
         # Unopened only from here on
         fstat += f' --drop {openf.name}'
         if not skip_opened:
